--- conflicted
+++ resolved
@@ -3,14 +3,8 @@
   "author": "Muhammad Rehan Saeed (RehanSaeed.com)",
   "classifications": [ "Web", "MVC", "Boilerplate" ],
   "name": "ASP.NET Core 1.1 MVC 6 Boilerplate Web Application",
-<<<<<<< HEAD
-  "identity": "Boilerplate.AspNetCore.CSharp",
-  "shortName": "web",
-=======
-  "groupIdentity": "Boilerplate.AspNetCore.Web",
   "identity": "Boilerplate.AspNetCore.Web.CSharp",
   "shortName": "bmvc",
->>>>>>> 56ddbd7c
   "tags": {
     "language": "C#"
   },
