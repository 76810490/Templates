// https://github.com/dotnet/templating/wiki/%22Runnable-Project%22-Templates#configuration
{
  "author": "Muhammad Rehan Saeed (RehanSaeed.com)",
  "classifications": [ "Web", "WebAPI", "Boilerplate", "MVC", "API" ],
  "name": "ASP.NET Core 1.1 MVC 6 Boilerplate API",
<<<<<<< HEAD
=======
  "groupIdentity": "Boilerplate.AspNetCore.Api",
>>>>>>> 56ddbd7c
  "identity": "Boilerplate.AspNetCore.Api.CSharp",
  "shortName": "bapi",
  "tags": {
    "language": "C#"
  },
  "sourceName": "ApiTemplate",
  "preferNameDirectory": true,
  "guids": [
    "837bc53e-0271-4e9c-b5b5-c60ea7a7c7b5",
    "113f2d04-69f0-40c3-8797-ba3f356dd812"
  ],
  "sources": [
    {
      "modifiers": [
        // TargetFramework
        {
          "condition": "(!NETFramework)",
          "exclude": [
            "app.config"
          ]
        },
        // ReverseProxyWebServer
        {
          "condition": "(!IIS)",
          "exclude": [
            "web.config"
          ]
        },
        {
          "condition": "(!NGINX)",
          "exclude": [
            "mime.types",
            "nginx.conf"
          ]
        },
        // StatusController
        {
          "condition": "(!StatusController)",
          "exclude": [
            "Constants/StatusControllerRoute.cs",
            "Controllers/StatusController.cs"
          ]
        },
        // CORS
        {
          "condition": "(!CORS)",
          "exclude": [
            "Constants/CorsPolicyName.cs",
            "Controllers/StatusController.cs"
          ]
        },
        // HumansTxt
        {
          "condition": "(!HumansTxt)",
          "exclude": [
            "wwwroot/humans.txt"
          ]
        },
        // RobotsTxt
        {
          "condition": "(!RobotsTxt)",
          "exclude": [
            "wwwroot/robots.txt"
          ]
        },
        // Swagger
        {
          "condition": "(!Swagger)",
          "exclude": [
            "Constants/HomeControllerRoute.cs",
            "Controllers/HomeController.cs",
            "ViewModelSchemaFilters"
          ]
        }
      ]
    }
  ],
  "symbols": {
    // TargetFramework
    "TargetFramework": {
      "type": "parameter",
      "datatype": "choice",
      "choices": [ ".NET Core", ".NET Framework", "Both" ],
      "defaultValue": "Both",
      "description": "Decide which version of the .NET Framework to target.\r\n- .NET Core - Run cross platform (on Mac and Linux). The framework is made up of NuGet packages which can be shipped with the application so it is fully stand-alone.\r\n- .NET Framework - Gives you access to the full breadth of libraries available in .NET instead of the subset available in .NET Core but requires it to be pre-installed.\r\n - Both - Target both .NET Core and .NET Framework."
    },
    "NETCore": {
      "type": "computed",
      "value": "(TargetFramework == \".NET Core\" || TargetFramework == \"Both\")"
    },
    "NETFramework": {
      "type": "computed",
      "value": "(TargetFramework == \".NET Framework\" || TargetFramework == \"Both\")"
    },
    // PrimaryWebServer
    "PrimaryWebServer": {
      "type": "parameter",
      "datatype": "choice",
      "choices": [ "Kestrel", "WebListener" ],
      "defaultValue": "Kestrel",
      "description": "The primary web server you want to use to host the site.\r\n- Kestrel - A web server for ASP.NET Core that is not intended to be internet facing as it has not been security tested. IIS or Nginx should be placed in front as reverse proxy web servers.\r\n- WebListener - A Windows only web server. It gives you the option to take advantage of Windows specific features, like Windows authentication, port sharing, HTTPS with SNI, HTTP/2 over TLS (Windows 10), direct file transmission, and response caching WebSockets (Windows 8)."
    },
    "Kestrel": {
      "type": "computed",
      "value": "(PrimaryWebServer == \"Kestrel\")"
    },
    "WebListener": {
      "type": "computed",
      "value": "(PrimaryWebServer == \"WebListener\")"
    },
    // ReverseProxyWebServer
    "ReverseProxyWebServer": {
      "type": "parameter",
      "datatype": "choice",
      "choices": [ "IIS", "NGINX", "Both" ],
      "defaultValue": "Both",
      "description": "The internet facing reverse proxy web server you want to use in front of the primary web server to host the site.\r\n- Internet Information Services (IIS) - A flexible, secure and manageable Web server for hosting anything on the Web using Windows Server. Select this option if you are deploying your site to Azure web apps.\r\n- Nginx - A free, open-source, cross-platform high-performance HTTP server and reverse proxy, as well as an IMAP/POP3 proxy server. It does have a Windows version but it's not very fast and IIS is better on that platform.\r\n- Both - Support both reverse proxy web servers."
    },
    "IIS": {
      "type": "computed",
      "value": "(ReverseProxyWebServer == \"IIS\" || ReverseProxyWebServer == \"Both\")"
    },
    "NGINX": {
      "type": "computed",
      "value": "(ReverseProxyWebServer == \"NGINX\" || ReverseProxyWebServer == \"Both\")"
    },
    // CloudProvider
    "CloudProvider": {
      "type": "parameter",
      "datatype": "choice",
      "choices": [ "Azure", "None" ],
      "defaultValue": "None",
      "description": "Select which cloud provider you are using if any, to add cloud specific features.\r\n- Azure - The Microsoft Azure cloud. Adds logging features that let you see logs in the Azure portal.\r\n- None - No cloud provider is being used."
    },
    "Azure": {
      "type": "computed",
      "value": "(CloudProvider == \"Azure\")"
    },
    // Analytics
    "Analytics": {
      "type": "parameter",
      "datatype": "choice",
      "choices": [ "Application Insights", "None" ],
      "defaultValue": "None",
      "description": "Monitor internal information about how your application is running, as well as external user information.\r\n- Application Insights - Monitor internal information about how your application is running, as well as external user information using the Microsoft Azure cloud."
    },
    "ApplicationInsights": {
      "type": "computed",
      "value": "(Analytics == \"Application Insights\")"
    },
    // XmlFormatter
    "XmlFormatter": {
      "type": "parameter",
      "datatype": "choice",
      "choices": [ "DataContractSerializer", "XmlSerializer", "None" ],
      "defaultValue": "None",
      "description": "Choose whether to use the XML input/output formatter and which serializer to use."
    },
    "DataContractSerializer": {
      "type": "computed",
      "value": "(XmlFormatter == \"DataContractSerializer\")"
    },
    "XmlSerializer": {
      "type": "computed",
      "value": "(XmlFormatter == \"XmlSerializer\")"
    },
    // StatusController
    "StatusController": {
      "type": "parameter",
      "datatype": "bool",
      "defaultValue": "true",
      "description": "Returns the status of this API and it's dependencies, giving an indication of it's health. This endpoint can be called by load balancers which can remove an instance of this API if it is not functioning correctly."
    },
    // HttpsEverywhere
    "HttpsEverywhere": {
      "type": "parameter",
      "datatype": "bool",
      "defaultValue": "true",
      "description": "Use the HTTPS scheme and TLS security across the entire site, redirects HTTP to HTTPS, adds Strict Transport Security (HSTS) and Public Key Pinning (HPKP) HTTP headers."
    },
    // CORS
    "CORS": {
      "type": "parameter",
      "datatype": "bool",
      "defaultValue": "true",
      "description": "Browser security prevents a web page from making AJAX requests to another domain. This restriction is called the same-origin policy, and prevents a malicious site from reading sensitive data from another site. CORS is a W3C standard that allows a server to relax the same-origin policy. Using CORS, a server can explicitly allow some cross-origin requests while rejecting others."
    },
    // HumansTxt
    "HumansTxt": {
      "type": "parameter",
      "datatype": "bool",
      "defaultValue": "true",
      "description": "Adds a humans.txt file where you can tell the world who wrote the application. This file is a good place to thank your developers."
    },
    // RobotsTxt
    "RobotsTxt": {
      "type": "parameter",
      "datatype": "bool",
      "defaultValue": "true",
      "description": "Adds a robots.txt file to tell search engines not to index this site."
    },
    // Swagger
    "Swagger": {
      "type": "parameter",
      "datatype": "bool",
      "defaultValue": "true",
      "description": "Swagger is a format for describing the endpoints in your API. Swashbuckle is used to generate a Swagger document and to generate beautiful API documentation, including a UI to explore and test operations, directly from your routes, controllers and models."
    }
  }
}<|MERGE_RESOLUTION|>--- conflicted
+++ resolved
@@ -3,10 +3,7 @@
   "author": "Muhammad Rehan Saeed (RehanSaeed.com)",
   "classifications": [ "Web", "WebAPI", "Boilerplate", "MVC", "API" ],
   "name": "ASP.NET Core 1.1 MVC 6 Boilerplate API",
-<<<<<<< HEAD
-=======
-  "groupIdentity": "Boilerplate.AspNetCore.Api",
->>>>>>> 56ddbd7c
+  "groupIdentity": "Boilerplate",
   "identity": "Boilerplate.AspNetCore.Api.CSharp",
   "shortName": "bapi",
   "tags": {
