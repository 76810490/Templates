--- conflicted
+++ resolved
@@ -94,13 +94,10 @@
 
 #endif
 #if (Swagger)
-<<<<<<< HEAD
-=======
         /// <summary>
         /// Adds Swagger services and configures the Swagger services.
         /// </summary>
         /// <param name="services">The services collection or IoC container.</param>
->>>>>>> d2c18c02
         public static IServiceCollection AddSwagger(this IServiceCollection services)
         {
             services.AddSwaggerGen(
