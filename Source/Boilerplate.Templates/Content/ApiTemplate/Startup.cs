﻿namespace ApiTemplate
{
#if (Versioning)
    using System.Linq;
#endif
#if (CORS)
    using ApiTemplate.Constants;
#endif
    using Boilerplate.AspNetCore;
    using Microsoft.AspNetCore.Builder;
    using Microsoft.AspNetCore.Hosting;
    using Microsoft.AspNetCore.Http;
    using Microsoft.AspNetCore.Mvc;
#if (Versioning)
    using Microsoft.AspNetCore.Mvc.ApiExplorer;
#endif
    using Microsoft.AspNetCore.Mvc.Infrastructure;
    using Microsoft.AspNetCore.Mvc.Routing;
#if (HttpsEverywhere)
    using Microsoft.AspNetCore.Rewrite;
#endif
    using Microsoft.Extensions.Configuration;
    using Microsoft.Extensions.DependencyInjection;
    using Microsoft.Extensions.Logging;
    using Newtonsoft.Json;
    using Newtonsoft.Json.Converters;
#if (Prefix)
    using StackifyMiddleware;
#endif

    /// <summary>
    /// The main start-up class for the application.
    /// </summary>
    public partial class Startup
    {
        /// <summary>
        /// Gets or sets the application configuration, where key value pair settings are stored. See
        /// http://docs.asp.net/en/latest/fundamentals/configuration.html
        /// </summary>
        private readonly IConfigurationRoot configuration;

        /// <summary>
        /// The environment the application is running under. This can be Development, Staging or Production by default.
        /// To set the hosting environment on Windows:
        /// 1. On your server, right click 'Computer' or 'My Computer' and click on 'Properties'.
        /// 2. Go to 'Advanced System Settings'.
        /// 3. Click on 'Environment Variables' in the Advanced tab.
        /// 4. Add a new System Variable with the name 'ASPNETCORE_ENVIRONMENT' and value of Production, Staging or
        /// whatever you want. See http://docs.asp.net/en/latest/fundamentals/environments.html
        /// </summary>
        private readonly IHostingEnvironment hostingEnvironment;
#if (HttpsEverywhere)

        /// <summary>
        /// Gets or sets the port to use for HTTPS. Only used in the development environment.
        /// </summary>
        private readonly int? sslPort;
#endif

        /// <summary>
        /// Initializes a new instance of the <see cref="Startup"/> class.
        /// </summary>
        /// <param name="hostingEnvironment">The environment the application is running under. This can be Development,
        /// Staging or Production by default.</param>
        /// <param name="loggerFactory">The type used to configure the applications logging system.
        /// See http://docs.asp.net/en/latest/fundamentals/logging.html</param>
        public Startup(IHostingEnvironment hostingEnvironment, ILoggerFactory loggerFactory)
        {
            this.hostingEnvironment = hostingEnvironment;

            this.configuration = new ConfigurationBuilder()
                .SetBasePath(this.hostingEnvironment.ContentRootPath)
                // Add configuration from the appsettings.json file.
                .AddJsonFile("appsettings.json")
                // Add configuration from an optional appsettings.development.json, appsettings.staging.json or
                // appsettings.production.json file, depending on the environment. These settings override the ones in
                // the appsettings.json file.
                .AddJsonFile($"appsettings.{this.hostingEnvironment.EnvironmentName}.json", optional: true)
                // This reads the configuration keys from the secret store. This allows you to store connection strings
                // and other sensitive settings, so you don't have to check them into your source control provider.
                // Only use this in Development, it is not intended for Production use. See
                // http://docs.asp.net/en/latest/security/app-secrets.html
                .AddIf(
                    this.hostingEnvironment.IsDevelopment(),
                    x => x.AddUserSecrets<Startup>())
                // Add configuration specific to the Development, Staging or Production environments. This config can
                // be stored on the machine being deployed to or if you are using Azure, in the cloud. These settings
                // override the ones in all of the above config files.
                // Note: To set environment variables for debugging navigate to:
                // Project Properties -> Debug Tab -> Environment Variables
                // Note: To get environment variables for the machine use the following command in PowerShell:
                // [System.Environment]::GetEnvironmentVariable("[VARIABLE_NAME]", [System.EnvironmentVariableTarget]::Machine)
                // Note: To set environment variables for the machine use the following command in PowerShell:
                // [System.Environment]::SetEnvironmentVariable("[VARIABLE_NAME]", "[VARIABLE_VALUE]", [System.EnvironmentVariableTarget]::Machine)
                // Note: Environment variables use a colon separator e.g. You can override the site title by creating a
                // variable named AppSettings:SiteTitle. See http://docs.asp.net/en/latest/security/app-secrets.html
                .AddEnvironmentVariables()
#if (ApplicationInsights)
                // Push telemetry data through the Azure Application Insights pipeline faster in the development and
                // staging environments, allowing you to view results immediately.
                .AddApplicationInsightsSettings(developerMode: !this.hostingEnvironment.IsProduction())
#endif
                .Build();

            loggerFactory
                // Log to Serilog (A great logging framework). See https://github.com/serilog/serilog-framework-logging.
                // .AddSerilog()
                // Log to the console and Visual Studio debug window if in development mode.
                .AddIf(
                    this.hostingEnvironment.IsDevelopment(),
                    x => x
                        .AddConsole(this.configuration.GetSection("Logging"))
                        .AddDebug());
#if (HttpsEverywhere)

            if (this.hostingEnvironment.IsDevelopment())
            {
                var launchConfiguration = new ConfigurationBuilder()
                    .SetBasePath(this.hostingEnvironment.ContentRootPath)
                    .AddJsonFile(@"Properties\launchSettings.json")
                    .Build();
                this.sslPort = launchConfiguration.GetValue<int>("iisSettings:iisExpress:sslPort");
            }
#endif
        }

        /// <summary>
        /// Configures the services to add to the ASP.NET Core Injection of Control (IoC) container. This method gets
        /// called by the ASP.NET runtime. See
        /// http://blogs.msdn.com/b/webdev/archive/2014/06/17/dependency-injection-in-asp-net-vnext.aspx
        /// </summary>
        public void ConfigureServices(IServiceCollection services) =>
            services
#if (ApplicationInsights)
                // Add Azure Application Insights data collection services to the services container.
                .AddApplicationInsightsTelemetry(this.configuration)
#endif
                .AddCaching()
                .AddCustomOptions(this.configuration)
                .AddCustomRouting()
#if (ResponseCaching)
                .AddResponseCaching()
#endif
                .AddCustomResponseCompression(this.configuration)
#if (Swagger)
                .AddSwagger()
#endif
                // Add useful interface for accessing the ActionContext outside a controller.
                .AddSingleton<IActionContextAccessor, ActionContextAccessor>()
                // Add useful interface for accessing the HttpContext outside a controller.
                .AddSingleton<IHttpContextAccessor, HttpContextAccessor>()
                // Add useful interface for accessing the IUrlHelper outside a controller.
                .AddScoped<IUrlHelper>(x => x
                    .GetRequiredService<IUrlHelperFactory>()
                    .GetUrlHelper(x.GetRequiredService<IActionContextAccessor>().ActionContext))
#if (Versioning)
                .AddCustomVersioning()
#endif
                .AddMvcCore()
                .AddApiExplorer()
                .AddAuthorization()
                .AddFormatterMappings()
                .AddDataAnnotations()
                .AddJsonFormatters()
                .AddCustomJsonOptions()
#if (CORS)
                .AddCustomCors()
#endif
#if (DataContractSerializer)
                // Adds the XML input and output formatter using the DataContractSerializer.
                .AddXmlDataContractSerializerFormatters()
#elif (XmlSerializer)
                // Adds the XML input and output formatter using the XmlSerializer.
                .AddXmlSerializerFormatters()
#endif
#if (Swagger && Versioning)
                .AddVersionedApiExplorer()
#endif
                .AddCustomMvcOptions(this.configuration, this.hostingEnvironment)
                .Services
                .AddCommands()
                .AddRepositories()
                .AddServices()
                .AddTranslators();

        /// <summary>
        /// Configures the application and HTTP request pipeline. Configure is called after ConfigureServices is
        /// called by the ASP.NET runtime.
        /// </summary>
<<<<<<< HEAD
        public void Configure(IApplicationBuilder application, ILoggerFactory loggerfactory)
        {
            // Configure application logging. See http://docs.asp.net/en/latest/fundamentals/logging.html
            loggerfactory
                // Log to Serilog (A great logging framework). See https://github.com/serilog/serilog-framework-logging.
                // Add the Serilog package to the project before uncommenting the line below.
                // .AddSerilog()
                // Log to the console and Visual Studio debug window if in development mode.
                .AddIf(
                    this.hostingEnvironment.IsDevelopment(),
                    x => x
                        .AddConsole(this.configuration.GetSection("Logging"))
                        .AddDebug());

=======
        public void Configure(IApplicationBuilder application) =>
>>>>>>> 8d9944c6
            application
#if (Prefix)
                .UseIf(
                    this.hostingEnvironment.IsDevelopment(),
                    x => x.UseMiddleware<RequestTracerMiddleware>())
#endif
#if (HttpsEverywhere)
                // Require HTTPS to be used across the whole site. Also set a custom port to use for SSL in
                // Development. The port number to use is taken from the launchSettings.json file which Visual
                // Studio uses to start the application.
                .UseRewriter(
                    new RewriteOptions().AddRedirectToHttps(StatusCodes.Status301MovedPermanently, this.sslPort))
#endif
#if (ResponseCaching)
                .UseResponseCaching()
#endif
                .UseResponseCompression()
                .UseStaticFilesWithCacheControl(this.configuration)
#if (CORS)
                .UseCors(CorsPolicyName.AllowAny)
#endif
                .UseIf(
                    this.hostingEnvironment.IsDevelopment(),
                    x => x
                        .UseDebugging()
                        .UseDeveloperErrorPages())
#if (HttpsEverywhere)
                .UseStrictTransportSecurityHttpHeader()
#if (PublicKeyPinning)
                .UsePublicKeyPinsHttpHeader()
#endif
#endif
#if (Swagger)
                .UseMvc()
#if (Versioning)
                .UseApiVersioning()
#endif
                .UseSwagger()
                .UseSwaggerUI(
                    options =>
                    {
#if (Versioning)
                        var provider = application.ApplicationServices.GetService<IApiVersionDescriptionProvider>();
                        foreach (var apiVersionDescription in provider
                            .ApiVersionDescriptions
                            .OrderByDescending(x => x.ApiVersion))
                        {
                            options.SwaggerEndpoint(
                                $"/swagger/{apiVersionDescription.GroupName}/swagger.json",
                                $"Version {apiVersionDescription.ApiVersion}");
                        }
#else
                        options.SwaggerEndpoint("/swagger/v1/swagger.json", "Version 1");
#endif
                    });
#else
                .UseMvc();
#endif
    }
}<|MERGE_RESOLUTION|>--- conflicted
+++ resolved
@@ -187,24 +187,7 @@
         /// Configures the application and HTTP request pipeline. Configure is called after ConfigureServices is
         /// called by the ASP.NET runtime.
         /// </summary>
-<<<<<<< HEAD
-        public void Configure(IApplicationBuilder application, ILoggerFactory loggerfactory)
-        {
-            // Configure application logging. See http://docs.asp.net/en/latest/fundamentals/logging.html
-            loggerfactory
-                // Log to Serilog (A great logging framework). See https://github.com/serilog/serilog-framework-logging.
-                // Add the Serilog package to the project before uncommenting the line below.
-                // .AddSerilog()
-                // Log to the console and Visual Studio debug window if in development mode.
-                .AddIf(
-                    this.hostingEnvironment.IsDevelopment(),
-                    x => x
-                        .AddConsole(this.configuration.GetSection("Logging"))
-                        .AddDebug());
-
-=======
         public void Configure(IApplicationBuilder application) =>
->>>>>>> 8d9944c6
             application
 #if (Prefix)
                 .UseIf(
