--- conflicted
+++ resolved
@@ -31,17 +31,10 @@
           "Password": "password"
         }
       }
-<<<<<<< HEAD
       ////#else
       //"Http": {
       //  "Url": "http:////localhost:5000"
       //}
-=======
-      //#else
-      "Http": {
-        "Url": "http://localhost:5000"
-      }
->>>>>>> 1705a5f9
       //#endif
     }
   },
